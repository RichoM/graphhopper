/*
 *  Licensed to GraphHopper and Peter Karich under one or more contributor
 *  license agreements. See the NOTICE file distributed with this work for 
 *  additional information regarding copyright ownership.
 *
 *  GraphHopper licenses this file to you under the Apache License, 
 *  Version 2.0 (the "License"); you may not use this file except in 
 *  compliance with the License. You may obtain a copy of the License at
 *
 *       http://www.apache.org/licenses/LICENSE-2.0
 *
 *  Unless required by applicable law or agreed to in writing, software
 *  distributed under the License is distributed on an "AS IS" BASIS,
 *  WITHOUT WARRANTIES OR CONDITIONS OF ANY KIND, either express or implied.
 *  See the License for the specific language governing permissions and
 *  limitations under the License.
 */
package com.graphhopper.tools;

import com.graphhopper.GHRequest;
import com.graphhopper.GHResponse;
import com.graphhopper.GraphHopper;
import com.graphhopper.coll.GHBitSet;
import com.graphhopper.coll.GHBitSetImpl;
import com.graphhopper.routing.util.*;
import com.graphhopper.storage.*;
import com.graphhopper.storage.index.LocationIndex;
import com.graphhopper.util.*;
import com.graphhopper.util.shapes.BBox;

import java.io.FileWriter;
import java.io.IOException;
import java.text.SimpleDateFormat;
import java.util.Date;
import java.util.Map;
import java.util.Map.Entry;
import java.util.Random;
import java.util.TreeMap;
import java.util.concurrent.atomic.AtomicInteger;
import java.util.concurrent.atomic.AtomicLong;

import org.slf4j.Logger;
import org.slf4j.LoggerFactory;

/**
 * @author Peter Karich
 */
public class Measurement
{
    public static void main( String[] strs )
    {
        new Measurement().start(CmdArgs.read(strs));
    }

    private static final Logger logger = LoggerFactory.getLogger(Measurement.class);
    private final Map<String, String> properties = new TreeMap<String, String>();
    private long seed;
    private int maxNode;

    class MeasureHopper extends GraphHopper
    {
        @Override
        protected void prepare()
        {
            // do nothing as we need normal graph first. in second step do it explicitely
        }

        @Override
        protected void ensureNotLoaded()
        {
            // skip check. we know what we are doing
        }

        public void doPostProcessing()
        {
            // re-create index to avoid bug as pickNode in locationIndex.prepare could be wrong while indexing if level is not taken into account and assumed to be 0 for pre-initialized graph            
            StopWatch sw = new StopWatch().start();
            setAlgorithmFactory(createPrepare());
            super.prepare();
            setLocationIndex(createLocationIndex(new RAMDirectory()));
            put("prepare.time", sw.stop().getTime());
            int edges = getGraphHopperStorage().getAllEdges().getCount();
            int edgesAndShortcuts = getGraphHopperStorage().getGraph(CHGraph.class).getAllEdges().getCount();
            put("prepare.shortcuts", edgesAndShortcuts - edges);
        }
    }

    // creates properties file in the format key=value
    // Every value is one y-value in a separate diagram with an identical x-value for every Measurement.start call
    void start( CmdArgs args )
    {
        long importTook = args.getLong("graph.importTime", -1);
        put("graph.importTime", importTook);

        String graphLocation = args.get("graph.location", "");
        if (Helper.isEmpty(graphLocation))
            throw new IllegalStateException("no graph.location specified");

        String propLocation = args.get("measurement.location", "");
        if (Helper.isEmpty(propLocation))
            propLocation = "measurement" + new SimpleDateFormat("yyyy-MM-dd_HH_mm_ss").format(new Date()) + ".properties";

        seed = args.getLong("measurement.seed", 123);
        String gitCommit = args.get("measurement.gitinfo", "");
        int count = args.getInt("measurement.count", 5000);

        MeasureHopper hopper = new MeasureHopper();
        hopper.forDesktop();
        if (!hopper.load(graphLocation))
            throw new IllegalStateException("Cannot load existing graph at " + graphLocation);

        GraphHopperStorage g = hopper.getGraphHopperStorage();
        if ("true".equals(g.getProperties().get("prepare.done")))
            throw new IllegalStateException("Graph has to be unprepared but wasn't!");

        String vehicleStr = args.get("graph.flagEncoders", "");
        FlagEncoder encoder = hopper.getEncodingManager().getEncoder(vehicleStr);
        StopWatch sw = new StopWatch().start();
        try
        {
            maxNode = g.getNodes();
            GHBitSet allowedEdges = printGraphDetails(g, vehicleStr);
            printMiscUnitPerfTests(false, g, encoder, count * 100, allowedEdges);
            printLocationIndexQuery(g, hopper.getLocationIndex(), count);

            // Route via dijkstrabi. Normal routing takes a lot of time => smaller query number than CH
            // => values are not really comparable to routingCH as e.g. the mean distance etc is different            
            hopper.setCHEnable(false);
            printTimeOfRouteQuery(hopper, count / 20, "routing", vehicleStr, true);

            System.gc();

            // route via CH. do preparation before                        
            hopper.setCHEnable(true);
            hopper.doPostProcessing();

<<<<<<< HEAD
            CHGraph lg = g.getGraph(CHGraph.class);
=======
            LevelGraph lg = (LevelGraph) g;
>>>>>>> 655fa18a
            fillAllowedEdges(lg.getAllEdges(), allowedEdges);
            printMiscUnitPerfTests(true, lg, encoder, count * 100, allowedEdges);
            printTimeOfRouteQuery(hopper, count, "routingCH", vehicleStr, true);
            printTimeOfRouteQuery(hopper, count, "routingCH_no_instr", vehicleStr, false);
            logger.info("store into " + propLocation);
        } catch (Exception ex)
        {
            logger.error("Problem while measuring " + graphLocation, ex);
            put("error", ex.toString());
        } finally
        {
            put("measurement.gitinfo", gitCommit);
            put("measurement.count", count);
            put("measurement.seed", seed);
            put("measurement.time", sw.stop().getTime());
            System.gc();
            put("measurement.totalMB", Helper.getTotalMB());
            put("measurement.usedMB", Helper.getUsedMB());
            try
            {
                store(new FileWriter(propLocation), "measurement finish, "
                        + new Date().toString() + ", " + Constants.BUILD_DATE);
            } catch (IOException ex)
            {
                logger.error("Problem while storing properties " + graphLocation + ", " + propLocation, ex);
            }
        }
    }

    void fillAllowedEdges( AllEdgesIterator iter, GHBitSet bs )
    {
        bs.clear();
        while (iter.next())
        {
            bs.add(iter.getEdge());
        }
    }

<<<<<<< HEAD
    private GHBitSet printGraphDetails( GraphHopperStorage g, String vehicleStr )
=======
    private GHBitSet printGraphDetails( GraphStorage g, String vehicleStr )
>>>>>>> 655fa18a
    {
        // graph size (edge, node and storage size)
        put("graph.nodes", g.getNodes());
        put("graph.edges", g.getAllEdges().getCount());
        put("graph.sizeInMB", g.getCapacity() / Helper.MB);
        put("graph.encoder", vehicleStr);

        AllEdgesIterator iter = g.getAllEdges();
        final int maxEdgesId = g.getAllEdges().getCount();
        final GHBitSet allowedEdges = new GHBitSetImpl(maxEdgesId);
        fillAllowedEdges(iter, allowedEdges);
        put("graph.valid_edges", allowedEdges.getCardinality());
        return allowedEdges;
    }

    private void printLocationIndexQuery( Graph g, final LocationIndex idx, int count )
    {
        count *= 2;
        final BBox bbox = g.getBounds();
        final double latDelta = bbox.maxLat - bbox.minLat;
        final double lonDelta = bbox.maxLon - bbox.minLon;
        final Random rand = new Random(seed);
        MiniPerfTest miniPerf = new MiniPerfTest()
        {
            @Override
            public int doCalc( boolean warmup, int run )
            {
                double lat = rand.nextDouble() * latDelta + bbox.minLat;
                double lon = rand.nextDouble() * lonDelta + bbox.minLon;
                int val = idx.findClosest(lat, lon, EdgeFilter.ALL_EDGES).getClosestNode();
//                if (!warmup && val >= 0)
//                    list.add(val);

                return val;
            }
        }.setIterations(count).start();

        print("location2id", miniPerf);
    }

    private void printMiscUnitPerfTests( boolean isCH, final Graph graph, final FlagEncoder encoder,
                                         int count, final GHBitSet allowedEdges )
    {
        final Random rand = new Random(seed);
        String description = "";
        if (isCH)
        {
            description = "CH";
<<<<<<< HEAD
            final EdgeExplorer chExplorer = graph.createEdgeExplorer(new LevelEdgeFilter((CHGraph) graph));
=======
            LevelGraph lg = (LevelGraph) graph;
            final EdgeSkipExplorer chExplorer = lg.createEdgeExplorer(
                    new LevelEdgeFilter((LevelGraph) graph));
>>>>>>> 655fa18a
            MiniPerfTest miniPerf = new MiniPerfTest()
            {
                @Override
                public int doCalc( boolean warmup, int run )
                {
                    int nodeId = rand.nextInt(maxNode);
                    return GHUtility.count(chExplorer.setBaseNode(nodeId));
                }
            }.setIterations(count).start();
            print("unit_testsCH.level_edge_state_next", miniPerf);
<<<<<<< HEAD
=======

            final EdgeSkipExplorer chExplorer2 = lg.createEdgeExplorer();
            miniPerf = new MiniPerfTest()
            {
                @Override
                public int doCalc( boolean warmup, int run )
                {
                    int nodeId = rand.nextInt(maxNode);
                    EdgeSkipIterator iter = chExplorer2.setBaseNode(nodeId);
                    while (iter.next())
                    {
                        if (iter.isShortcut())
                            nodeId += (int) iter.getWeight();
                    }
                    return nodeId;
                }
            }.setIterations(count).start();
            print("unit_testsCH.get_weight", miniPerf);
>>>>>>> 655fa18a
        }

        EdgeFilter outFilter = new DefaultEdgeFilter(encoder, false, true);
        final EdgeExplorer outExplorer = graph.createEdgeExplorer(outFilter);
        MiniPerfTest miniPerf = new MiniPerfTest()
        {
            @Override
            public int doCalc( boolean warmup, int run )
            {
                int nodeId = rand.nextInt(maxNode);
                return GHUtility.count(outExplorer.setBaseNode(nodeId));
            }
        }.setIterations(count).start();
        print("unit_tests" + description + ".out_edge_state_next", miniPerf);

        final EdgeExplorer allExplorer = graph.createEdgeExplorer();
        miniPerf = new MiniPerfTest()
        {
            @Override
            public int doCalc( boolean warmup, int run )
            {
                int nodeId = rand.nextInt(maxNode);
                return GHUtility.count(allExplorer.setBaseNode(nodeId));
            }
        }.setIterations(count).start();
        print("unit_tests" + description + ".all_edge_state_next", miniPerf);

        final int maxEdgesId = graph.getAllEdges().getCount();
        miniPerf = new MiniPerfTest()
        {
            @Override
            public int doCalc( boolean warmup, int run )
            {
                while (true)
                {
                    int edgeId = rand.nextInt(maxEdgesId);
                    if (allowedEdges.contains(edgeId))
                        return graph.getEdgeProps(edgeId, Integer.MIN_VALUE).getEdge();
                }
            }
        }.setIterations(count).start();
        print("unit_tests" + description + ".get_edge_state", miniPerf);
    }

    private void printTimeOfRouteQuery( final GraphHopper hopper, int count, String prefix,
                                        final String vehicle, final boolean withInstructions )
    {
        final Graph g = hopper.getGraphHopperStorage();
        final AtomicLong maxDistance = new AtomicLong(0);
        final AtomicLong minDistance = new AtomicLong(Long.MAX_VALUE);
        final AtomicLong distSum = new AtomicLong(0);
        final AtomicLong airDistSum = new AtomicLong(0);
        final AtomicInteger failedCount = new AtomicInteger(0);
        final DistanceCalc distCalc = new DistanceCalcEarth();

        final AtomicLong visitedNodesSum = new AtomicLong(0);
//        final AtomicLong extractTimeSum = new AtomicLong(0);
//        final AtomicLong calcPointsTimeSum = new AtomicLong(0);
//        final AtomicLong calcDistTimeSum = new AtomicLong(0);
//        final AtomicLong tmpDist = new AtomicLong(0);
        final Random rand = new Random(seed);
        final NodeAccess na = g.getNodeAccess();
        MiniPerfTest miniPerf = new MiniPerfTest()
        {
            @Override
            public int doCalc( boolean warmup, int run )
            {
                int from = rand.nextInt(maxNode);
                int to = rand.nextInt(maxNode);
                double fromLat = na.getLatitude(from);
                double fromLon = na.getLongitude(from);
                double toLat = na.getLatitude(to);
                double toLon = na.getLongitude(to);
                GHRequest req = new GHRequest(fromLat, fromLon, toLat, toLon).
                        setWeighting("fastest").
                        setVehicle(vehicle);
                req.getHints().put("instructions", withInstructions);
                GHResponse res;
                try
                {
                    res = hopper.route(req);
                } catch (Exception ex)
                {
                    // 'not found' can happen if import creates more than one subnetwork
                    throw new RuntimeException("Error while calculating route! "
                            + "nodes:" + from + " -> " + to + ", request:" + req, ex);
                }

                if (res.hasErrors())
                {
                    if (!warmup)
                        failedCount.incrementAndGet();

                    if (!res.getErrors().get(0).getMessage().toLowerCase().contains("not found"))
                        logger.error("errors should NOT happen in Measurement! " + req + " => " + res.getErrors());

                    return 0;
                }

                if (!warmup)
                {
                    visitedNodesSum.addAndGet(res.getHints().getLong("visited_nodes.sum", 0));
                    long dist = (long) res.getDistance();
                    distSum.addAndGet(dist);

                    airDistSum.addAndGet((long) distCalc.calcDist(fromLat, fromLon, toLat, toLon));

                    if (dist > maxDistance.get())
                        maxDistance.set(dist);

                    if (dist < minDistance.get())
                        minDistance.set(dist);

//                    extractTimeSum.addAndGet(p.getExtractTime());                    
//                    long start = System.nanoTime();
//                    size = p.calcPoints().getSize();
//                    calcPointsTimeSum.addAndGet(System.nanoTime() - start);
                }

                return res.getPoints().getSize();
            }
        }.setIterations(count).start();

        count -= failedCount.get();
        put(prefix + ".failedCount", failedCount.get());
        put(prefix + ".distanceMin", minDistance.get());
        put(prefix + ".distanceMean", (float) distSum.get() / count);
        put(prefix + ".airDistanceMean", (float) airDistSum.get() / count);
        put(prefix + ".distanceMax", maxDistance.get());
        put(prefix + ".visitedNodesMean", (float) visitedNodesSum.get() / count);

//        put(prefix + ".extractTime", (float) extractTimeSum.get() / count / 1000000f);
//        put(prefix + ".calcPointsTime", (float) calcPointsTimeSum.get() / count / 1000000f);
//        put(prefix + ".calcDistTime", (float) calcDistTimeSum.get() / count / 1000000f);
        print(prefix, miniPerf);
    }

    void print( String prefix, MiniPerfTest perf )
    {
        logger.info(prefix + ": " + perf.getReport());
        put(prefix + ".sum", perf.getSum());
//        put(prefix+".rms", perf.getRMS());
        put(prefix + ".min", perf.getMin());
        put(prefix + ".mean", perf.getMean());
        put(prefix + ".max", perf.getMax());
    }

    void put( String key, Object val )
    {
        // convert object to string to make serialization possible
        properties.put(key, "" + val);
    }

    private void store( FileWriter fileWriter, String comment ) throws IOException
    {
        fileWriter.append("#" + comment + "\n");
        for (Entry<String, String> e : properties.entrySet())
        {
            fileWriter.append(e.getKey());
            fileWriter.append("=");
            fileWriter.append(e.getValue());
            fileWriter.append("\n");
        }
        fileWriter.flush();
    }
}<|MERGE_RESOLUTION|>--- conflicted
+++ resolved
@@ -133,12 +133,7 @@
             // route via CH. do preparation before                        
             hopper.setCHEnable(true);
             hopper.doPostProcessing();
-
-<<<<<<< HEAD
             CHGraph lg = g.getGraph(CHGraph.class);
-=======
-            LevelGraph lg = (LevelGraph) g;
->>>>>>> 655fa18a
             fillAllowedEdges(lg.getAllEdges(), allowedEdges);
             printMiscUnitPerfTests(true, lg, encoder, count * 100, allowedEdges);
             printTimeOfRouteQuery(hopper, count, "routingCH", vehicleStr, true);
@@ -177,11 +172,7 @@
         }
     }
 
-<<<<<<< HEAD
     private GHBitSet printGraphDetails( GraphHopperStorage g, String vehicleStr )
-=======
-    private GHBitSet printGraphDetails( GraphStorage g, String vehicleStr )
->>>>>>> 655fa18a
     {
         // graph size (edge, node and storage size)
         put("graph.nodes", g.getNodes());
@@ -230,13 +221,8 @@
         if (isCH)
         {
             description = "CH";
-<<<<<<< HEAD
-            final EdgeExplorer chExplorer = graph.createEdgeExplorer(new LevelEdgeFilter((CHGraph) graph));
-=======
-            LevelGraph lg = (LevelGraph) graph;
-            final EdgeSkipExplorer chExplorer = lg.createEdgeExplorer(
-                    new LevelEdgeFilter((LevelGraph) graph));
->>>>>>> 655fa18a
+            CHGraph lg = (CHGraph) graph;
+            final EdgeSkipExplorer chExplorer = lg.createEdgeExplorer(new LevelEdgeFilter(lg));
             MiniPerfTest miniPerf = new MiniPerfTest()
             {
                 @Override
@@ -247,8 +233,6 @@
                 }
             }.setIterations(count).start();
             print("unit_testsCH.level_edge_state_next", miniPerf);
-<<<<<<< HEAD
-=======
 
             final EdgeSkipExplorer chExplorer2 = lg.createEdgeExplorer();
             miniPerf = new MiniPerfTest()
@@ -267,7 +251,6 @@
                 }
             }.setIterations(count).start();
             print("unit_testsCH.get_weight", miniPerf);
->>>>>>> 655fa18a
         }
 
         EdgeFilter outFilter = new DefaultEdgeFilter(encoder, false, true);
