/*
 *  Licensed to GraphHopper and Peter Karich under one or more contributor
 *  license agreements. See the NOTICE file distributed with this work for 
 *  additional information regarding copyright ownership.
 * 
 *  GraphHopper licenses this file to you under the Apache License, 
 *  Version 2.0 (the "License"); you may not use this file except in 
 *  compliance with the License. You may obtain a copy of the License at
 * 
 *       http://www.apache.org/licenses/LICENSE-2.0
 * 
 *  Unless required by applicable law or agreed to in writing, software
 *  distributed under the License is distributed on an "AS IS" BASIS,
 *  WITHOUT WARRANTIES OR CONDITIONS OF ANY KIND, either express or implied.
 *  See the License for the specific language governing permissions and
 *  limitations under the License.
 */
package com.graphhopper;

import com.graphhopper.reader.OSMReader;
import com.graphhopper.routing.Path;
import com.graphhopper.routing.RoutingAlgorithm;
import com.graphhopper.routing.ch.PrepareContractionHierarchies;
import com.graphhopper.routing.util.*;
import com.graphhopper.routing.util.EncodingManager;
import com.graphhopper.storage.*;
import com.graphhopper.storage.index.Location2IDIndex;
import com.graphhopper.storage.index.Location2IDQuadtree;
import com.graphhopper.storage.index.Location2NodesNtree;
import com.graphhopper.storage.index.Location2NodesNtreeLG;
import com.graphhopper.util.*;
import java.io.File;
import java.io.IOException;
import org.slf4j.Logger;
import org.slf4j.LoggerFactory;

/**
 * Main wrapper of the offline API for a simple and efficient usage.
 * <p/>
 * @see GraphHopperAPI
 * @author Peter Karich
 */
public class GraphHopper implements GraphHopperAPI
{
    public static void main( String[] strs ) throws Exception
    {
        CmdArgs args = CmdArgs.read(strs);
        GraphHopper hopper = new GraphHopper().init(args);
        hopper.importOrLoad();
        RoutingAlgorithmSpecialAreaTests tests = new RoutingAlgorithmSpecialAreaTests(hopper);
        if (args.getBool("graph.testIT", false))
        {
            tests.start();
        }
    }
    private final Logger logger = LoggerFactory.getLogger(getClass());
    // for graph:
    private GraphStorage graph;
    private String ghLocation = "";
    private DAType dataAccessType = DAType.RAM;
    private boolean sortGraph = false;
    boolean removeZipped = true;
    // for routing:
    private boolean simplifyRequest = true;
    private String defaultAlgorithm = "bidijkstra";
    // for index:
    private Location2IDIndex locationIndex;
    private int preciseIndexResolution = 500;
    private boolean edgeCalcOnSearch = true;
    private boolean searchRegion = true;
    // for prepare
    private AlgorithmPreparation prepare;
    private boolean doPrepare = true;
    private boolean chEnabled = false;
<<<<<<< HEAD
    private boolean chFast = true;
=======
    private String chType = "fastest";
>>>>>>> ed2f10b4
    private int periodicUpdates = 3;
    private int lazyUpdates = 10;
    private int neighborUpdates = 20;
    // for OSM import:
    private String osmFile;
    private EncodingManager encodingManager;
    private long expectedCapacity = 100;
    private double wayPointMaxDistance = 1;
    private int workerThreads = -1;
    private int defaultSegmentSize = -1;
    private boolean enableInstructions = true;

    public GraphHopper()
    {
    }

    /**
     * For testing
     */
    GraphHopper( GraphStorage g )
    {
        this();
        this.graph = g;
        initLocationIndex();
    }

    public GraphHopper setEncodingManager( EncodingManager acceptWay )
    {
        this.encodingManager = acceptWay;
        return this;
    }

    public EncodingManager getEncodingManager()
    {
        return encodingManager;
    }

    public GraphHopper forServer()
    {
        // simplify to reduce network IO
        setSimplifyRequest(true);
        setPreciseIndexResolution(500);
        return setInMemory(true, true);
    }

    public GraphHopper forDesktop()
    {
        setSimplifyRequest(false);
        setPreciseIndexResolution(500);
        return setInMemory(true, true);
    }

    public GraphHopper forMobile()
    {
        setSimplifyRequest(false);
        setPreciseIndexResolution(500);
        return setMemoryMapped();
    }

    /**
     * Precise location resolution index means also more space (disc/RAM) could be consumed and
     * probably slower query times, which would be e.g. not suitable for Android. The resolution
     * specifies the tile width (in meter).
     */
    public GraphHopper setPreciseIndexResolution( int precision )
    {
        preciseIndexResolution = precision;
        return this;
    }

    public GraphHopper setInMemory( boolean inMemory, boolean storeOnFlush )
    {
        if (inMemory)
        {
            if (storeOnFlush)
                dataAccessType = DAType.RAM_STORE;
            else
                dataAccessType = DAType.RAM;
        } else
        {
            setMemoryMapped();
        }
        return this;
    }

    public GraphHopper setMemoryMapped()
    {
        dataAccessType = DAType.MMAP;
        return this;
    }

    public GraphHopper doPrepare( boolean doPrepare )
    {
        this.doPrepare = doPrepare;
        return this;
    }

    /**
     * Enables the use of contraction hierarchies to reduce query times.
     * <p/>
     * @param enable if fastest route should be calculated (instead of shortest)
     */
    public GraphHopper setCHShortcuts( boolean enable, boolean fast )
    {
<<<<<<< HEAD
        chEnabled = enable;
        chFast = fast;
=======
        return setCHShortcuts(enable, fast == true ? "fastest" : "shortest");
    }

    public GraphHopper setCHShortcuts( boolean enable, String type )
    {
        chEnabled = enable;
        chType = type;
>>>>>>> ed2f10b4
        if (chEnabled)
            defaultAlgorithm = "bidijkstra";

        return this;
    }

    public boolean isCHEnabled()
    {
        return chEnabled;
    }

    /**
     * This method specifies if the import should include way names to be able to return
     * instructions for a route.
     */
    public GraphHopper setEnableInstructions( boolean b )
    {
        enableInstructions = b;
        return this;
    }

    /**
     * This method specifies if the returned path should be simplified or not, via douglas-peucker
     * or similar algorithm.
     */
    private GraphHopper setSimplifyRequest( boolean doSimplify )
    {
        this.simplifyRequest = doSimplify;
        return this;
    }

    /**
     * Sets the graphhopper folder.
     */
    public GraphHopper setGraphHopperLocation( String ghLocation )
    {
        if (ghLocation == null)
            throw new NullPointerException("graphhopper location cannot be null");

        this.ghLocation = ghLocation;
        return this;
    }

    public String getGraphHopperLocation()
    {
        return ghLocation;
    }

    /**
     * This file can be an osm xml (.osm), a compressed xml (.osm.zip or .osm.gz) or a protobuf file
     * (.pbf).
     */
    public GraphHopper setOSMFile( String osmFileStr )
    {
        if (Helper.isEmpty(osmFileStr))
            throw new IllegalArgumentException("OSM file cannot be empty.");

        osmFile = osmFileStr;
        return this;
    }

    public String getOSMFile()
    {
        return osmFile;
    }

    public Graph getGraph()
    {
        if (graph == null)
            throw new NullPointerException("Graph not initialized");

        return graph;
    }

    public void setGraph( GraphStorage graph )
    {
        this.graph = graph;
    }

    public Location2IDIndex getLocationIndex()
    {
        if (locationIndex == null)
            throw new NullPointerException("Location index not initialized");

        return locationIndex;
    }

    public AlgorithmPreparation getPreparation()
    {
        return prepare;
    }

    /**
     * @deprecated until #12 is fixed
     */
    public GraphHopper setSortGraph( boolean sortGraph )
    {
        this.sortGraph = sortGraph;
        return this;
    }

    /*
     * Command line configuration overwrites the ones in the config file
     */
    protected CmdArgs mergeArgsFromConfig( CmdArgs args ) throws IOException
    {
        if (!Helper.isEmpty(args.get("config", "")))
        {
            CmdArgs tmp = CmdArgs.readFromConfig(args.get("config", ""), "graphhopper.config");
            tmp.merge(args);
            return tmp;
        }
        return args;
    }

    public GraphHopper init( CmdArgs args ) throws IOException
    {
        args = mergeArgsFromConfig(args);
        String tmpOsmFile = args.get("osmreader.osm", "");
        if (!Helper.isEmpty(tmpOsmFile))
            osmFile = tmpOsmFile;

        String graphHopperFolder = args.get("graph.location", "");
        if (Helper.isEmpty(graphHopperFolder) && Helper.isEmpty(ghLocation))
        {
            if (Helper.isEmpty(osmFile))
                throw new IllegalArgumentException("You need to specify an OSM file.");

            graphHopperFolder = Helper.pruneFileEnd(osmFile) + "-gh";
        }

        // graph
        setGraphHopperLocation(graphHopperFolder);
        expectedCapacity = args.getLong("graph.expectedCapacity", expectedCapacity);
        defaultSegmentSize = args.getInt("graph.dataaccess.segmentSize", defaultSegmentSize);
        String dataAccess = args.get("graph.dataaccess", "RAM_STORE").toUpperCase();
        if (dataAccess.contains("MMAP"))
        {
            setMemoryMapped();
        } else
        {
            if (dataAccess.contains("SAVE") || dataAccess.contains("INMEMORY"))
                throw new IllegalStateException("configuration names for dataAccess changed. Use eg. RAM or RAM_STORE");

            if (dataAccess.contains("RAM_STORE"))
                setInMemory(true, true);
            else
                setInMemory(true, false);
        }

        if (dataAccess.contains("SYNC"))
            dataAccessType = new DAType(dataAccessType, true);

        sortGraph = args.getBool("graph.doSort", sortGraph);
        removeZipped = args.getBool("graph.removeZipped", removeZipped);

        // prepare
        doPrepare = args.getBool("prepare.doPrepare", doPrepare);
        String chShortcuts = args.get("prepare.chShortcuts", "fastest");
        boolean levelGraph = "true".equals(chShortcuts)
                || "fastest".equals(chShortcuts) || "shortest".equals(chShortcuts);
        if (levelGraph)
            setCHShortcuts(true, !"shortest".equals(chShortcuts));

        if (args.has("prepare.updates.periodic"))
            periodicUpdates = args.getInt("prepare.updates.periodic", periodicUpdates);

        if (args.has("prepare.updates.lazy"))
            lazyUpdates = args.getInt("prepare.updates.lazy", lazyUpdates);

        if (args.has("prepare.updates.neighbor"))
            neighborUpdates = args.getInt("prepare.updates.neighbor", neighborUpdates);

        // routing
        defaultAlgorithm = args.get("routing.defaultAlgorithm", defaultAlgorithm);

        // osm import
        wayPointMaxDistance = args.getDouble("osmreader.wayPointMaxDistance", wayPointMaxDistance);
        String type = args.get("osmreader.acceptWay", "CAR");
        encodingManager = new EncodingManager(type);
        workerThreads = args.getInt("osmreader.workerThreads", workerThreads);
        enableInstructions = args.getBool("osmreader.instructions", enableInstructions);

        // index
        preciseIndexResolution = args.getInt("index.highResolution", preciseIndexResolution);
        return this;
    }

    private void printInfo()
    {
        logger.info("version " + Constants.VERSION
                + "|" + Constants.BUILD_DATE + " (" + Constants.getVersions() + ")");
        logger.info("graph " + graph.toString() + ", details:" + graph.toDetailsString());
    }

    public GraphHopper importOrLoad()
    {
        if (!load(ghLocation))
        {
            printInfo();
            process(ghLocation, osmFile);
        } else
        {
            printInfo();
        }
        return this;
    }

    /**
     * Creates the graph.
     */
    private GraphHopper process( String graphHopperLocation, String osmFileStr )
    {
        if (encodingManager == null)
            throw new IllegalStateException("No encodingManager was specified");

        setGraphHopperLocation(graphHopperLocation);

        try
        {
            importOSM(osmFileStr);
        } catch (IOException ex)
        {
            throw new RuntimeException("Cannot parse OSM file " + osmFileStr, ex);
        }
        cleanUp();
        optimize();
        postProcessing();
        initLocationIndex();
        flush();
<<<<<<< HEAD
        initLocationIndex();
=======
>>>>>>> ed2f10b4
        return this;
    }

    protected OSMReader importOSM( String _osmFile ) throws IOException
    {
        if (graph == null)
            throw new IllegalStateException("Load or init graph before import OSM data");

        setOSMFile(_osmFile);
        File osmTmpFile = new File(osmFile);
        if (!osmTmpFile.exists())
        {
            throw new IllegalStateException("Your specified OSM file does not exist:" + osmTmpFile.getAbsolutePath());
        }

        logger.info("start creating graph from " + osmFile);
        OSMReader reader = new OSMReader(graph, expectedCapacity).
                setWorkerThreads(workerThreads).
                setEncodingManager(encodingManager).
                setWayPointMaxDistance(wayPointMaxDistance).
                setEnableInstructions(enableInstructions);
        logger.info("using " + graph.toString() + ", memory:" + Helper.getMemInfo());
        reader.doOSM2Graph(osmTmpFile);
        return reader;
    }

    /**
     * Opens or creates a graph. The specified args need a property 'graph' (a folder) and if no
     * such folder exist it'll create a graph from the provided osm file (property 'osm'). A
     * property 'size' is used to preinstantiate a datastructure/graph to avoid over-memory
     * allocation or reallocation (default is 5mio)
     * <p/>
     * @param graphHopperFolder is the folder containing graphhopper files (which can be compressed
     * too)
     */
    @Override
    public boolean load( String graphHopperFolder )
    {
        if (Helper.isEmpty(graphHopperFolder))
            throw new IllegalStateException("graphHopperLocation is not specified. call init before");

        if (graph != null)
            throw new IllegalStateException("graph is already loaded");

        if (graphHopperFolder.endsWith("-gh"))
        {
            // do nothing  
        } else if (graphHopperFolder.endsWith(".osm") || graphHopperFolder.endsWith(".xml"))
        {
            throw new IllegalArgumentException("To import an osm file you need to use importOrLoad");
        } else if (graphHopperFolder.indexOf(".") < 0)
        {
            if (new File(graphHopperFolder + "-gh").exists())
                graphHopperFolder += "-gh";
        } else
        {
            File compressed = new File(graphHopperFolder + ".ghz");
            if (compressed.exists() && !compressed.isDirectory())
            {
                try
                {
                    new Unzipper().unzip(compressed.getAbsolutePath(), graphHopperFolder, removeZipped);
                } catch (IOException ex)
                {
                    throw new RuntimeException("Couldn't extract file " + compressed.getAbsolutePath() + " to " + graphHopperFolder, ex);
                }
            }
        }
        setGraphHopperLocation(graphHopperFolder);

        GHDirectory dir = new GHDirectory(ghLocation, dataAccessType);

        if (chEnabled)
            graph = new LevelGraphStorage(dir, encodingManager);
        else
            graph = new GraphStorage(dir, encodingManager);

        graph.setSegmentSize(defaultSegmentSize);
        if (!graph.loadExisting())
            return false;

        postProcessing();
        initLocationIndex();
        return true;
    }

<<<<<<< HEAD
    protected WeightCalculation getCHType( FlagEncoder encoder )
    {
        if (chFast)
            return new FastestCalc(encoder);
        else
            return new ShortestCalc();

    }

=======
>>>>>>> ed2f10b4
    protected void postProcessing()
    {
        encodingManager = graph.getEncodingManager();
        if (chEnabled)
        {
            FlagEncoder encoder = encodingManager.getSingle();
<<<<<<< HEAD
            PrepareContractionHierarchies tmpPrepareCH = new PrepareContractionHierarchies(encoder, getCHType(encoder));
=======
            PrepareContractionHierarchies tmpPrepareCH = new PrepareContractionHierarchies(encoder, 
                    createType(chType, encoder));
>>>>>>> ed2f10b4
            tmpPrepareCH.setPeriodicUpdates(periodicUpdates).
                    setLazyUpdates(lazyUpdates).
                    setNeighborUpdates(neighborUpdates);

            prepare = tmpPrepareCH;
            prepare.setGraph(graph);
        }

        if (!"true".equals(graph.getProperties().get("prepare.done")))
            prepare();
    }

    protected WeightCalculation createType( String type, FlagEncoder encoder )
    {
        // ignore case
        type = type.toLowerCase();
        if ("shortest".equals(type))
            return new ShortestCalc();
        return new FastestCalc(encoder);
    }

    @Override
    public GHResponse route( GHRequest request )
    {
        request.check();

        StopWatch sw = new StopWatch().start();
        GHResponse rsp = new GHResponse();

        if (!encodingManager.supports(request.getVehicle()))
        {
            rsp.addError(new IllegalArgumentException("Vehicle " + request.getVehicle() + " unsupported. Supported are: " + getEncodingManager()));
            return rsp;
        }

<<<<<<< HEAD
        EdgeFilter edgeFilter = new DefaultEdgeFilter(encodingManager.getEncoder(request.getVehicle()));
=======
        FlagEncoder encoder = encodingManager.getEncoder(request.getVehicle());
        EdgeFilter edgeFilter = new DefaultEdgeFilter(encoder);
>>>>>>> ed2f10b4
        int from = locationIndex.findClosest(request.getFrom().lat, request.getFrom().lon, edgeFilter).getClosestNode();
        int to = locationIndex.findClosest(request.getTo().lat, request.getTo().lon, edgeFilter).getClosestNode();
        String debug = "idLookup:" + sw.stop().getSeconds() + "s";

        if (from < 0)
            rsp.addError(new IllegalArgumentException("Cannot find point 1: " + request.getFrom()));

        if (to < 0)
            rsp.addError(new IllegalArgumentException("Cannot find point 2: " + request.getTo()));

        if (from == to)
            rsp.addError(new IllegalArgumentException("Point 1 is equal to point 2"));

        sw = new StopWatch().start();
        RoutingAlgorithm algo = null;

        if (chEnabled)
        {
            if (request.getAlgorithm().equals("dijkstrabi"))
                algo = prepare.createAlgo();
            else if (request.getAlgorithm().equals("astarbi"))
                algo = ((PrepareContractionHierarchies) prepare).createAStar();
            else
                rsp.addError(new IllegalStateException("Only dijkstrabi and astarbi is supported for LevelGraph (using contraction hierarchies)!"));

        } else
        {
            WeightCalculation weightCalc = createType(request.getType(), encoder);
            prepare = NoOpAlgorithmPreparation.createAlgoPrepare(graph, request.getAlgorithm(),
                    encoder, weightCalc);
            algo = prepare.createAlgo();
        }

        if (rsp.hasErrors())
        {
            return rsp;
        }
        debug += ", algoInit:" + sw.stop().getSeconds() + "s";

        sw = new StopWatch().start();
        Path path = algo.calcPath(from, to);
        debug += ", " + algo.getName() + "-routing:" + sw.stop().getSeconds() + "s"
                + ", " + path.getDebugInfo();
        PointList points = path.calcPoints();
        simplifyRequest = request.getHint("simplifyRequest", simplifyRequest);
        if (simplifyRequest)
        {
            sw = new StopWatch().start();
            int orig = points.getSize();
            double minPathPrecision = request.getHint("douglas.minprecision", 1d);
            if (minPathPrecision > 0)
            {
                new DouglasPeucker().setMaxDistance(minPathPrecision).simplify(points);
            }
            debug += ", simplify (" + orig + "->" + points.getSize() + "):" + sw.stop().getSeconds() + "s";
        }

        enableInstructions = request.getHint("instructions", enableInstructions);
        if (enableInstructions)
        {
            sw = new StopWatch().start();
            rsp.setInstructions(path.calcInstructions());
            debug += ", instructions:" + sw.stop().getSeconds() + "s";
        }
        return rsp.setPoints(points).setDistance(path.getDistance()).setTime(path.getTime()).setDebugInfo(debug);
    }

    protected Location2IDIndex createLocationIndex( Directory dir )
    {
        Location2IDIndex tmpIndex;
        if (preciseIndexResolution > 0)
        {
            Location2NodesNtree tmpNIndex;
            if (graph instanceof LevelGraph)
            {
                tmpNIndex = new Location2NodesNtreeLG((LevelGraph) graph, dir);
            } else
            {
                tmpNIndex = new Location2NodesNtree(graph, dir);
            }
            tmpNIndex.setResolution(preciseIndexResolution);
            tmpNIndex.setEdgeCalcOnFind(edgeCalcOnSearch);
            tmpNIndex.setSearchRegion(searchRegion);
            tmpIndex = tmpNIndex;
        } else
        {
            tmpIndex = new Location2IDQuadtree(graph, dir);
            tmpIndex.setResolution(Helper.calcIndexSize(graph.getBounds()));
        }

        if (!tmpIndex.loadExisting())
            tmpIndex.prepareIndex();

        return tmpIndex;
<<<<<<< HEAD
    }

    protected void initLocationIndex()
    {
        if (locationIndex != null)
            throw new IllegalStateException("Cannot initialize locationIndex twice!");

        locationIndex = createLocationIndex(graph.getDirectory());
    }

=======
    }

    /**
     * Initializes the location index. Currently this has to be done after the ch-preparation!
     * Because - to improve performance - certain edges won't be available in a ch-graph and the
     * index needs to know this and selects the correct nodes which still see the correct neighbors.
     */
    protected void initLocationIndex()
    {
        if (locationIndex != null)
            throw new IllegalStateException("Cannot initialize locationIndex twice!");

        locationIndex = createLocationIndex(graph.getDirectory());
    }

>>>>>>> ed2f10b4
    protected void optimize()
    {
        logger.info("optimizing ... (" + Helper.getMemInfo() + ")");
        graph.optimize();
        logger.info("finished optimize (" + Helper.getMemInfo() + ")");

        // move this into the GraphStorage.optimize method?
        if (sortGraph)
        {
            logger.info("sorting ... (" + Helper.getMemInfo() + ")");
            GraphStorage newGraph = GHUtility.newStorage(graph);
            GHUtility.sortDFS(graph, newGraph);
            graph = newGraph;
        }
    }

    protected void prepare()
    {
        boolean tmpPrepare = doPrepare && prepare != null;
        graph.getProperties().put("prepare.done", tmpPrepare);
        if (tmpPrepare)
        {
            if (prepare instanceof PrepareContractionHierarchies && encodingManager.getVehicleCount() > 1)
            {
                throw new IllegalArgumentException("Contraction hierarchies preparation "
                        + "requires (at the moment) only one vehicle. But was:" + encodingManager);
            }
            logger.info("calling prepare.doWork ... (" + Helper.getMemInfo() + ")");
            prepare.doWork();
        }
    }

    protected void cleanUp()
    {
        int prev = graph.getNodes();
        PrepareRoutingSubnetworks preparation = new PrepareRoutingSubnetworks(graph, encodingManager);
        logger.info("start finding subnetworks, " + Helper.getMemInfo());
        preparation.doWork();
        int n = graph.getNodes();
        // calculate remaining subnetworks
        int remainingSubnetworks = preparation.findSubnetworks().size();
        logger.info("edges: " + graph.getAllEdges().getMaxId()
                + ", nodes " + n + ", there were " + preparation.getSubNetworks()
                + " subnetworks. removed them => " + (prev - n)
                + " less nodes. Remaining subnetworks:" + remainingSubnetworks);
    }

    private void flush()
    {
        logger.info("flushing graph " + graph.toString() + ", details:" + graph.toDetailsString() + ", "
                + Helper.getMemInfo() + ")");
        graph.flush();
    }

    void close()
    {
        if (graph != null)
            graph.close();

        if (locationIndex != null)
            locationIndex.close();
    }
}<|MERGE_RESOLUTION|>--- conflicted
+++ resolved
@@ -72,11 +72,7 @@
     private AlgorithmPreparation prepare;
     private boolean doPrepare = true;
     private boolean chEnabled = false;
-<<<<<<< HEAD
-    private boolean chFast = true;
-=======
     private String chType = "fastest";
->>>>>>> ed2f10b4
     private int periodicUpdates = 3;
     private int lazyUpdates = 10;
     private int neighborUpdates = 20;
@@ -181,10 +177,6 @@
      */
     public GraphHopper setCHShortcuts( boolean enable, boolean fast )
     {
-<<<<<<< HEAD
-        chEnabled = enable;
-        chFast = fast;
-=======
         return setCHShortcuts(enable, fast == true ? "fastest" : "shortest");
     }
 
@@ -192,7 +184,6 @@
     {
         chEnabled = enable;
         chType = type;
->>>>>>> ed2f10b4
         if (chEnabled)
             defaultAlgorithm = "bidijkstra";
 
@@ -423,10 +414,6 @@
         postProcessing();
         initLocationIndex();
         flush();
-<<<<<<< HEAD
-        initLocationIndex();
-=======
->>>>>>> ed2f10b4
         return this;
     }
 
@@ -513,30 +500,14 @@
         return true;
     }
 
-<<<<<<< HEAD
-    protected WeightCalculation getCHType( FlagEncoder encoder )
-    {
-        if (chFast)
-            return new FastestCalc(encoder);
-        else
-            return new ShortestCalc();
-
-    }
-
-=======
->>>>>>> ed2f10b4
     protected void postProcessing()
     {
         encodingManager = graph.getEncodingManager();
         if (chEnabled)
         {
             FlagEncoder encoder = encodingManager.getSingle();
-<<<<<<< HEAD
-            PrepareContractionHierarchies tmpPrepareCH = new PrepareContractionHierarchies(encoder, getCHType(encoder));
-=======
             PrepareContractionHierarchies tmpPrepareCH = new PrepareContractionHierarchies(encoder, 
                     createType(chType, encoder));
->>>>>>> ed2f10b4
             tmpPrepareCH.setPeriodicUpdates(periodicUpdates).
                     setLazyUpdates(lazyUpdates).
                     setNeighborUpdates(neighborUpdates);
@@ -572,12 +543,8 @@
             return rsp;
         }
 
-<<<<<<< HEAD
-        EdgeFilter edgeFilter = new DefaultEdgeFilter(encodingManager.getEncoder(request.getVehicle()));
-=======
         FlagEncoder encoder = encodingManager.getEncoder(request.getVehicle());
         EdgeFilter edgeFilter = new DefaultEdgeFilter(encoder);
->>>>>>> ed2f10b4
         int from = locationIndex.findClosest(request.getFrom().lat, request.getFrom().lon, edgeFilter).getClosestNode();
         int to = locationIndex.findClosest(request.getTo().lat, request.getTo().lon, edgeFilter).getClosestNode();
         String debug = "idLookup:" + sw.stop().getSeconds() + "s";
@@ -672,18 +639,6 @@
             tmpIndex.prepareIndex();
 
         return tmpIndex;
-<<<<<<< HEAD
-    }
-
-    protected void initLocationIndex()
-    {
-        if (locationIndex != null)
-            throw new IllegalStateException("Cannot initialize locationIndex twice!");
-
-        locationIndex = createLocationIndex(graph.getDirectory());
-    }
-
-=======
     }
 
     /**
@@ -699,7 +654,6 @@
         locationIndex = createLocationIndex(graph.getDirectory());
     }
 
->>>>>>> ed2f10b4
     protected void optimize()
     {
         logger.info("optimizing ... (" + Helper.getMemInfo() + ")");
