/*
 *  Licensed to GraphHopper and Peter Karich under one or more contributor
 *  license agreements. See the NOTICE file distributed with this work for 
 *  additional information regarding copyright ownership.
 * 
 *  GraphHopper licenses this file to you under the Apache License, 
 *  Version 2.0 (the "License"); you may not use this file except in 
 *  compliance with the License. You may obtain a copy of the License at
 * 
 *       http://www.apache.org/licenses/LICENSE-2.0
 * 
 *  Unless required by applicable law or agreed to in writing, software
 *  distributed under the License is distributed on an "AS IS" BASIS,
 *  WITHOUT WARRANTIES OR CONDITIONS OF ANY KIND, either express or implied.
 *  See the License for the specific language governing permissions and
 *  limitations under the License.
 */
package com.graphhopper.storage;

import com.graphhopper.util.NotThreadSafe;

import java.io.File;
import java.io.IOException;
import java.io.RandomAccessFile;
import java.lang.reflect.Field;
import java.nio.ByteOrder;

/**
 * This is a data structure which uses an unsafe access to native memory. The speed up compared to
 * RAMDataAccess is roughly 10% due to index calculations and BitUtil overhead in RAMDataAccess.
 * Notes:
 * <p>
 * 1. Highly experimental. Still some bugs and access through file/MMAP should work at some point
 * <p>
 * 2. Compared to MMAP no syncDAWrapper is need to make it read and write safe from multiple threads
 * <p>
 * 3. Cannot be used on Android as no memory allocation methods are available there
 * <p>
 * @author Peter Karich
 */
@NotThreadSafe
public class UnsafeDataAccess extends AbstractDataAccess
{

    private long address;
<<<<<<< HEAD
    private long capacity; 
=======
    private long capacity;
>>>>>>> c7497d11

    UnsafeDataAccess( String name, String location, ByteOrder order )
    {
		super(name, location, order);
    }

    @Override
    public UnsafeDataAccess create( long bytes )
    {
        // TODO use unsafe.pageSize() instead segmentSizeInBytes?
        // e.g. on my system pageSize is only 4096
        setSegmentSize(segmentSizeInBytes);
        ensureCapacity(bytes);
        return this;
    }

    @Override
    public final boolean ensureCapacity( long bytes )
    {
        return ensureCapacity(bytes, true);
    }

    final boolean ensureCapacity( long bytes, boolean clearNewMem )
    {
        long oldCap = getCapacity();
        long newBytes = bytes - oldCap;
        if (newBytes <= 0)
            return false;

        // avoid frequent increase of allocation area, instead increase by segment size
        int allSegments = (int) (bytes / segmentSizeInBytes);
        if (bytes % segmentSizeInBytes != 0)
            allSegments++;
        capacity = allSegments * segmentSizeInBytes;

        try
        {
//             address = UNSAFE.reallocateMemory(address, capacity);
        } catch (OutOfMemoryError err)
        {
            throw new OutOfMemoryError(err.getMessage() + " - problem when allocating new memory. Old capacity: "
                    + oldCap + ", new bytes:" + newBytes + ", segmentSizeIntsPower:" + segmentSizePower);
        }

//         if (clearNewMem)
//             UNSAFE.setMemory(address + oldCap, capacity - oldCap, (byte) 0);
        return true;
    }

    @Override
    public DataAccess copyTo( DataAccess da )
    {
        if (da instanceof UnsafeDataAccess)
        {
            // TODO unsafe.copyMemory(address, da.address, capacity);
            // return this;
        }
        return super.copyTo(da);
    }

    @Override
    public boolean loadExisting()
    {
        if (isClosed())
            throw new IllegalStateException("already closed");

        File file = new File(getFullName());
        if (!file.exists() || file.length() == 0)
            return false;

        try
        {
            RandomAccessFile raFile = new RandomAccessFile(getFullName(), "r");
            try
            {
                long byteCount = readHeader(raFile) - HEADER_OFFSET;
                if (byteCount < 0)
                    return false;

                raFile.seek(HEADER_OFFSET);
                int segmentCount = (int) (byteCount / segmentSizeInBytes);
                if (byteCount % segmentSizeInBytes != 0)
                    segmentCount++;

                ensureCapacity(byteCount, false);
                byte[] bytes = new byte[segmentSizeInBytes];
                for (int s = 0; s < segmentCount; s++)
                {
                    int read = raFile.read(bytes);
                    if (read <= 0)
                        throw new IllegalStateException("segment " + s + " is empty? " + toString());

                    // is there a faster method?
                    setBytes(s * segmentSizeInBytes, bytes, segmentSizeInBytes);
                }
                return true;
            } finally
            {
                raFile.close();
            }
        } catch (IOException ex)
        {
            throw new RuntimeException("Problem while loading " + getFullName(), ex);
        }
    }

    @Override
    public void flush()
    {
        if (isClosed())
            throw new IllegalStateException("already closed");

        try
        {
            RandomAccessFile raFile = new RandomAccessFile(getFullName(), "rw");
            try
            {
                long len = getCapacity();
                writeHeader(raFile, len, segmentSizeInBytes);
                raFile.seek(HEADER_OFFSET);
                byte bytes[] = new byte[segmentSizeInBytes];
                int segs = getSegments();
                for (int s = 0; s < segs; s++)
                {
                    getBytes(s * segmentSizeInBytes, bytes, segmentSizeInBytes);
                    raFile.write(bytes);
                }
            } finally
            {
                raFile.close();
            }
        } catch (Exception ex)
        {
            throw new RuntimeException("Couldn't store bytes to " + toString(), ex);
        }
    }

    @Override
    public void close()
    {
        super.close();
//         UNSAFE.freeMemory(address);
    }

    @Override
    public final void setInt( long bytePos, int value )
    {
//         UNSAFE.putInt(address + bytePos, value);
    }

    @Override
    public final int getInt( long bytePos )
    {
        return 0;
    }

    @Override
    public short getShort( long bytePos )
    {
        return 0;
    }

    @Override
    public void setShort( long bytePos, short value )
    {
//         UNSAFE.putShort(address + bytePos, value);
    }

    @Override
    public final void setBytes( long bytePos, byte[] values, int length )
    {
        for (int offset = 0; offset < length; offset++)
        {
//             UNSAFE.putByte(address + bytePos + offset, values[offset]);
        }
    }

    @Override
    public final void getBytes( long bytePos, byte[] values, int length )
    {
        assert length <= segmentSizeInBytes : "the length has to be smaller or equal to the segment size: " + length + " vs. " + segmentSizeInBytes;
        for (int offset = 0; offset < length; offset++)
        {
//             values[offset] = UNSAFE.getByte(address + bytePos + offset);
        }
    }

    @Override
    public final long getCapacity()
    {
        return capacity;
    }

    @Override
    public final int getSegments()
    {
        return (int) (capacity / segmentSizeInBytes);
    }

    @Override
    public final void trimTo( long bytes )
    {
        if (bytes > this.capacity)
            throw new IllegalStateException("Use ensureCapacity to increase capacity!");

        int allSegments = (int) (bytes / segmentSizeInBytes);
        if (bytes % segmentSizeInBytes != 0)
            allSegments++;
        if (allSegments <= 0)
            allSegments = 1;
        capacity = allSegments * segmentSizeInBytes;
    }

    @Override
    public DAType getType()
    {
        return DAType.UNSAFE_STORE;
    }
}<|MERGE_RESOLUTION|>--- conflicted
+++ resolved
@@ -43,15 +43,11 @@
 {
 
     private long address;
-<<<<<<< HEAD
-    private long capacity; 
-=======
     private long capacity;
->>>>>>> c7497d11
 
     UnsafeDataAccess( String name, String location, ByteOrder order )
     {
-		super(name, location, order);
+        super(name, location, order);
     }
 
     @Override
