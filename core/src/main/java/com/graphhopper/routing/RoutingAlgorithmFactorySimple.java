--- conflicted
+++ resolved
@@ -75,16 +75,10 @@
             return altRouteAlgo;
         } else if (AlgorithmOptions.ROUND_TRIP.equalsIgnoreCase(algoStr))
         {
-<<<<<<< HEAD
+
             RoundTripAlgorithm algo = new RoundTripAlgorithm(g, opts.getFlagEncoder(), opts.getWeighting(), opts.getTraversalMode());
             algo.setTourPointGenerator((TourPointGenerator) opts.getControl());
             return algo;
-=======
-            RoundTripAltAlgorithm altRouteAlgo = new RoundTripAltAlgorithm(g, opts.getFlagEncoder(), opts.getWeighting(), opts.getTraversalMode());
-            altRouteAlgo.setMaxWeightFactor(opts.getHints().getInt("round_trip_alt.max_weight_factor", 2));
-            altRouteAlgo.setMaxVisitedNodes(opts.getMaxVisitedNodes());
-            return altRouteAlgo;
->>>>>>> 23e64ef6
         } else
         {
             throw new IllegalArgumentException("Algorithm " + algoStr + " not found in " + getClass().getName());
